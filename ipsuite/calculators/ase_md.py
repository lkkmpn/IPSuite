--- conflicted
+++ resolved
@@ -56,17 +56,8 @@
 
     Attributes
     ----------
-<<<<<<< HEAD
     calculator: ase.calculator
         ase calculator to use for simulation
-=======
-    atoms_lst: list
-        list of atoms objects to start simulation from
-    start_id: int
-        starting id to pick from list of atoms
-    model: zntrack.Node
-        A node that implements a 'get_calculation' method
->>>>>>> 23192c27
     checker_list: list[CheckNodes]
         checker, which tracks various metrics and stops the
         simulation after a threshold is exceeded.
