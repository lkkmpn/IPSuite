import contextlib
from typing import Dict, Optional, Tuple

import ase
import numpy as np
import torch
import tqdm
import zntrack
from ase import Atoms
from ase.calculators.calculator import Calculator, PropertyNotImplementedError
from ase.calculators.singlepoint import SinglePointCalculator
from ase.units import Bohr
from torch import Tensor
from torch_dftd.functions.edge_extraction import calc_edge_index
from torch_dftd.torch_dftd3_calculator import TorchDFTD3Calculator

from ipsuite import base, fields
from ipsuite.utils.ase_sim import freeze_copy_atoms


class TorchDFTD3CalculatorNL(TorchDFTD3Calculator):
    def __init__(
        self,
        dft: Optional[Calculator] = None,
        atoms: Atoms = None,
        damping: str = "zero",
        xc: str = "pbe",
        old: bool = False,
        device: str = "cpu",
        cutoff: float = 95.0 * Bohr,
        cnthr: float = 40.0 * Bohr,
        abc: bool = False,
        # --- torch dftd3 specific params ---
        dtype: torch.dtype = torch.float32,
        bidirectional: bool = True,
        cutoff_smoothing: str = "none",
        skin=0.5,
        **kwargs,
    ):
        self.skin = skin
        self.pbc = torch.tensor([False, False, False], device=device)
        self.Z = None
        self.pos0 = None
        self.edge_index = None
        self.S = None
        super().__init__(
            dft=dft,
            atoms=atoms,
            damping=damping,
            xc=xc,
            old=old,
            device=device,
            cutoff=cutoff,
            cnthr=cnthr,
            abc=abc,
            dtype=dtype,
            bidirectional=bidirectional,
            cutoff_smoothing=cutoff_smoothing,
            **kwargs,
        )

    def _calc_edge_index(
        self,
        pos: Tensor,
        cell: Optional[Tensor] = None,
        pbc: Optional[Tensor] = None,
    ) -> Tuple[Tensor, Tensor]:
<<<<<<< HEAD
        edge_index = calc_edge_index(
=======
        return calc_edge_index(
>>>>>>> cadd734a
            pos,
            cell,
            pbc,
            cutoff=self.cutoff + self.skin,
<<<<<<< HEAD
            bidirectional=self.bidirectional
=======
            bidirectional=self.bidirectional,
>>>>>>> cadd734a
        )
        return edge_index

    def _preprocess_atoms(self, atoms: Atoms) -> Dict[str, Optional[Tensor]]:
        pos = torch.tensor(atoms.get_positions(), device=self.device, dtype=self.dtype)
        Z = torch.tensor(atoms.get_atomic_numbers(), device=self.device)

        if self.pos0 is None:
            self.pos0 = torch.zeros_like(pos)
        if self.Z is None:
            self.Z = Z.clone()

        if any(atoms.pbc):
            cell: Optional[Tensor] = torch.tensor(
                atoms.get_cell(), device=self.device, dtype=self.dtype
            )
        else:
            cell = None
        pbc = torch.tensor(atoms.pbc, device=self.device)
        condition = (
            torch.any(self.pbc != pbc)
            or len(self.Z) != len(Z)
            or ((self.pos0 - pos) ** 2).sum(1).max() > self.skin**2 / 4.0
        )

        if condition:
            self.edge_index, self.S = self._calc_edge_index(pos, cell, pbc)
            self.pos0 = pos
            self.pbc = pbc

        if cell is None:
            shift_pos = self.S
        else:
            shift_pos = torch.mm(self.S, cell.detach())

<<<<<<< HEAD
        input_dicts = {
            "pos":pos,
            "Z":Z,
            "cell":cell,
            "pbc":pbc,
            "edge_index":self.edge_index,
            "shift_pos":shift_pos,
        }
=======
        input_dicts = dict(
            pos=pos,
            Z=Z,
            cell=cell,
            pbc=pbc,
            edge_index=self.edge_index,
            shift_pos=shift_pos,
        )
>>>>>>> cadd734a
        return input_dicts


class TorchD3(base.ProcessAtoms):
    """Compute D3 correction terms using torch-dftd.

    Attributes
    ----------
    xc : str
    damping : str
    cutoff : float
    abc : bool
        ATM 3-body interaction
    cnthr : float
        Coordination number cutoff distance in angstrom
    dtype : str
        Data type used for the calculation.
    device : str
        Device used for the calculation. Defaults to "cuda" if available, otherwise "cpu".
    skin : float
        If > 0, switches to a D3 implementation that reuses neighborlists.
        This can significantly improve performance.
    """

    xc: str = zntrack.params()
    damping: str = zntrack.params()
    cutoff: float = zntrack.params()
    abc: bool = zntrack.params()
    cnthr: float = zntrack.params()
    dtype: str = zntrack.params()
    device: str = zntrack.meta.Text(None)
    skin: float = zntrack.params(0.0)

    atoms: list[ase.Atoms] = fields.Atoms()

    def _post_load_(self) -> None:
        if self.device is None:
            self.device = "cuda" if torch.cuda.is_available() else "cpu"

    def run(self) -> None:
        calc = self.get_calculator()
        self.atoms = []
        for atoms in tqdm.tqdm(self.get_data(), ncols=70):

            if atoms.calc is None:
                atoms.calc = SinglePointCalculator(
                    atoms,
                    energy=0,
                    forces=np.zeros_like(atoms.positions),
                    stress=np.zeros((3, 3)),
                )

            _atoms = freeze_copy_atoms(atoms)

            atoms.calc = calc
            energy = atoms.get_potential_energy()
            forces = atoms.get_forces()

            with contextlib.suppress(KeyError):
                _atoms.calc.results["energy"] += energy
            with contextlib.suppress(KeyError):
                _atoms.calc.results["forces"] += forces

            with contextlib.suppress(PropertyNotImplementedError):
                # non periodic systems
                stress = atoms.get_stress()
                with contextlib.suppress(KeyError):
                    _atoms.calc.results["stress"] += stress

            self.atoms.append(_atoms)

    def get_calculator(self, **kwargs):
        if self.dtype == "float64":
            dtype = torch.float64
        elif self.dtype == "float32":
            dtype = torch.float32
        else:
            raise ValueError("dtype must be float64 or float32")

        if self.skin < 1e-5:
            calc = TorchDFTD3Calculator(
                xc=self.xc,
                damping=self.damping,
                cutoff=self.cutoff,
                abc=self.abc,
                cnthr=self.cnthr,
                dtype=dtype,
                atoms=None,
                device=self.device,
            )
        else:
            calc = TorchDFTD3CalculatorNL(
                xc=self.xc,
                damping=self.damping,
                cutoff=self.cutoff,
                abc=self.abc,
                cnthr=self.cnthr,
                dtype=dtype,
                atoms=None,
                device=self.device,
                skin=self.skin,
            )

        return calc<|MERGE_RESOLUTION|>--- conflicted
+++ resolved
@@ -65,20 +65,12 @@
         cell: Optional[Tensor] = None,
         pbc: Optional[Tensor] = None,
     ) -> Tuple[Tensor, Tensor]:
-<<<<<<< HEAD
         edge_index = calc_edge_index(
-=======
-        return calc_edge_index(
->>>>>>> cadd734a
             pos,
             cell,
             pbc,
             cutoff=self.cutoff + self.skin,
-<<<<<<< HEAD
             bidirectional=self.bidirectional
-=======
-            bidirectional=self.bidirectional,
->>>>>>> cadd734a
         )
         return edge_index
 
@@ -114,7 +106,6 @@
         else:
             shift_pos = torch.mm(self.S, cell.detach())
 
-<<<<<<< HEAD
         input_dicts = {
             "pos":pos,
             "Z":Z,
@@ -123,16 +114,6 @@
             "edge_index":self.edge_index,
             "shift_pos":shift_pos,
         }
-=======
-        input_dicts = dict(
-            pos=pos,
-            Z=Z,
-            cell=cell,
-            pbc=pbc,
-            edge_index=self.edge_index,
-            shift_pos=shift_pos,
-        )
->>>>>>> cadd734a
         return input_dicts
 
 
