--- conflicted
+++ resolved
@@ -97,9 +97,17 @@
         return atoms
 
     @property
-<<<<<<< HEAD
-    def atoms(self):
-        return list(ase.io.iread(self.traj.as_posix()))
+    def atoms(self) -> typing.List[ase.Atoms]:
+        def file_handle(filename):
+            file = self.state.fs.open(filename, "rb")
+            return h5py.File(file)
+
+        return znh5md.ASEH5MD(
+            self.traj_file,
+            format_handler=functools.partial(
+                znh5md.FormatHandler, file_handle=file_handle
+            ),
+        ).get_atoms_list()
 
 
 class BatchASEGeoOpt(base.ProcessAtoms):
@@ -145,17 +153,4 @@
     
     @property
     def trajectories(self):
-        return list(ase.io.iread(self.traj.as_posix()))
-=======
-    def atoms(self) -> typing.List[ase.Atoms]:
-        def file_handle(filename):
-            file = self.state.fs.open(filename, "rb")
-            return h5py.File(file)
-
-        return znh5md.ASEH5MD(
-            self.traj_file,
-            format_handler=functools.partial(
-                znh5md.FormatHandler, file_handle=file_handle
-            ),
-        ).get_atoms_list()
->>>>>>> 05fdaffa
+        return list(ase.io.iread(self.traj.as_posix()))