--- conflicted
+++ resolved
@@ -1,9 +1,4 @@
-<<<<<<< HEAD
 """Use RDKit to convert Smiles stings to atoms"""
-=======
-""""Use RDKit to convert Smiles stings to atoms"""
-
->>>>>>> 4183163f
 import pathlib
 
 import ase
