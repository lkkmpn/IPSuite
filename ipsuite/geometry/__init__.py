--- conflicted
+++ resolved
@@ -1,16 +1,10 @@
 """This module contains Nodes and utilities for molecule mapping.
-<<<<<<< HEAD
-The Nodes provide `forward_mapping` and `backward_mapping` methods for applying and reversing the transformations.
-Note that they do not implement `run` methods and are thus intended to be used as `zn.nodes()`.
-"""
-=======
 The Nodes provide `forward_mapping` and `backward_mapping` methods
 for applying and reversing the transformations.
 Note that they do not implement `run` methods and are thus intended
 to be used via `zntrack.deps` only.
 """
 
->>>>>>> 9aa43697
 from ipsuite.geometry.mapping import BarycenterMapping
 
 __all__ = ["BarycenterMapping"]