class _Nodes:
    """This class is used to import all the nodes in the package.

    All IPSuite nodes are made available through 'ipsuite.nodes'.
    This avoids nodes with the same name from different modules.
    This allows renaming of modules without changing the 'dvc cmd'
    command, so the stages won't be invalidated.
    """

    # Models
    GAP = "ipsuite.models.GAP"
    EnsembleModel = "ipsuite.models.EnsembleModel"

    # Configuration Selection
    IndexSelection = "ipsuite.configuration_selection.IndexSelection"
    KernelSelection = "ipsuite.configuration_selection.KernelSelection"
    RandomSelection = "ipsuite.configuration_selection.RandomSelection"
    SplitSelection = "ipsuite.configuration_selection.SplitSelection"
    UniformArangeSelection = "ipsuite.configuration_selection.UniformArangeSelection"
    UniformEnergeticSelection = (
        "ipsuite.configuration_selection.UniformEnergeticSelection"
    )
    UniformTemporalSelection = "ipsuite.configuration_selection.UniformTemporalSelection"
    ThresholdSelection = "ipsuite.configuration_selection.ThresholdSelection"
    FilterOutlier = "ipsuite.configuration_selection.FilterOutlier"

    # Configuration Comparison
    REMatch = "ipsuite.configuration_comparison.REMatch"
    MMKernel = "ipsuite.configuration_comparison.MMKernel"

    # Configuration Generation
    Packmol = "ipsuite.configuration_generation.Packmol"
    MultiPackmol = "ipsuite.configuration_generation.MultiPackmol"
    SmilesToAtoms = "ipsuite.configuration_generation.SmilesToAtoms"
    SmilesToConformers = "ipsuite.configuration_generation.SmilesToConformers"
    Smiles2Gromacs = "ipsuite.configuration_generation.Smiles2Gromacs"

    # Data
    AddData = "ipsuite.data_loading.AddData"
    AddDataH5MD = "ipsuite.data_loading.AddDataH5MD"
    ReadData = "ipsuite.data_loading.ReadData"

    # Datasets
    MD22Dataset = "ipsuite.datasets.MD22Dataset"

    # Bootstrap
    RattleAtoms = "ipsuite.bootstrap.RattleAtoms"
    TranslateMolecules = "ipsuite.bootstrap.TranslateMolecules"
    RotateMolecules = "ipsuite.bootstrap.RotateMolecules"
    SurfaceRasterScan = "ipsuite.bootstrap.SurfaceRasterScan"
    SurfaceRasterMetrics = "ipsuite.bootstrap.SurfaceRasterMetrics"

    # Analysis
    DipoleHistogram = "ipsuite.analysis.DipoleHistogram"
    EnergyHistogram = "ipsuite.analysis.EnergyHistogram"
    ForcesHistogram = "ipsuite.analysis.ForcesHistogram"
    StressHistogram = "ipsuite.analysis.StressHistogram"
    ForcesUncertaintyHistogram = "ipsuite.analysis.ForcesUncertaintyHistogram"
    EnergyUncertaintyHistogram = "ipsuite.analysis.EnergyUncertaintyHistogram"
    ModelEnsembleAnalysis = "ipsuite.analysis.ModelEnsembleAnalysis"
    PredictionMetrics = "ipsuite.analysis.PredictionMetrics"
    ForceAngles = "ipsuite.analysis.ForceAngles"
    RattleAnalysis = "ipsuite.analysis.RattleAnalysis"
    Prediction = "ipsuite.analysis.Prediction"
    CalibrationMetrics = "ipsuite.analysis.CalibrationMetrics"
    BoxScale = "ipsuite.analysis.BoxScale"
    BoxHeatUp = "ipsuite.analysis.BoxHeatUp"
    NaNCheck = "ipsuite.analysis.NaNCheck"
    ConnectivityCheck = "ipsuite.analysis.ConnectivityCheck"
    EnergySpikeCheck = "ipsuite.analysis.EnergySpikeCheck"
    MDStability = "ipsuite.analysis.MDStability"
    MoveSingleParticle = "ipsuite.analysis.MoveSingleParticle"
    AnalyseGlobalForceSensitivity = "ipsuite.analysis.AnalyseGlobalForceSensitivity"
    AnalyseSingleForceSensitivity = "ipsuite.analysis.AnalyseSingleForceSensitivity"
    ForceDecomposition = "ipsuite.analysis.ForceDecomposition"
    ThresholdCheck = "ipsuite.analysis.ThresholdCheck"
    TemperatureCheck = "ipsuite.analysis.TemperatureCheck"
    FixedSphereConstraint = "ipsuite.calculators.FixedSphereConstraint"
    FixedLayerConstraint = "ipsuite.calculators.FixedLayerConstraint"
    AnalyseDensity = "ipsuite.analysis.AnalyseDensity"

    # calculators
    CP2KSinglePoint = "ipsuite.calculators.CP2KSinglePoint"
    CP2KYaml = "ipsuite.calculators.CP2KYaml"
    ASEGeoOpt = "ipsuite.calculators.ASEGeoOpt"
    ASEMD = "ipsuite.calculators.ASEMD"
<<<<<<< HEAD
    FixedSphereASEMD = "ipsuite.calculators.FixedSphereASEMD"
    GPAWSinglepoint = "ipsuite.calculators.GPAWSinglepoint"
=======
>>>>>>> c1aeedb8
    xTBSinglePoint = "ipsuite.calculators.xTBSinglePoint"
    LJSinglePoint = "ipsuite.calculators.LJSinglePoint"
    EMTSinglePoint = "ipsuite.calculators.EMTSinglePoint"
    OrcaSinglePoint = "ipsuite.calculators.OrcaSinglePoint"
    LammpsSimulator = "ipsuite.calculators.LammpsSimulator"
    MixCalculator = "ipsuite.calculators.MixCalculator"

    LangevinThermostat = "ipsuite.calculators.LangevinThermostat"
    VelocityVerletDynamic = "ipsuite.calculators.VelocityVerletDynamic"
    NPTThermostat = "ipsuite.calculators.NPTThermostat"
    RescaleBoxModifier = "ipsuite.calculators.RescaleBoxModifier"
    BoxOscillatingRampModifier = "ipsuite.calculators.BoxOscillatingRampModifier"
    TemperatureRampModifier = "ipsuite.calculators.TemperatureRampModifier"
    TemperatureOscillatingRampModifier = (
        "ipsuite.calculators.TemperatureOscillatingRampModifier"
    )
    TemperatureRampModifier = "ipsuite.calculators.TemperatureRampModifier"

    # Geometry
    BarycenterMapping = "ipsuite.geometry.BarycenterMapping"

    # Data manipulation
    Flatten = "ipsuite.base.Flatten"


def __getattr__(name):
    """Overwrite the default __getattr__ to import the nodes lazily."""
    import importlib

    _name = getattr(_Nodes, name)

    module, class_name = _name.rsplit(".", 1)
    module = importlib.import_module(module)
    return getattr(module, class_name)


def __dir__() -> list:
    """Return a list of all the nodes in the package."""
    return [name for name in dir(_Nodes) if not name.startswith("_")]


__all__ = __dir__()<|MERGE_RESOLUTION|>--- conflicted
+++ resolved
@@ -84,11 +84,7 @@
     CP2KYaml = "ipsuite.calculators.CP2KYaml"
     ASEGeoOpt = "ipsuite.calculators.ASEGeoOpt"
     ASEMD = "ipsuite.calculators.ASEMD"
-<<<<<<< HEAD
-    FixedSphereASEMD = "ipsuite.calculators.FixedSphereASEMD"
     GPAWSinglepoint = "ipsuite.calculators.GPAWSinglepoint"
-=======
->>>>>>> c1aeedb8
     xTBSinglePoint = "ipsuite.calculators.xTBSinglePoint"
     LJSinglePoint = "ipsuite.calculators.LJSinglePoint"
     EMTSinglePoint = "ipsuite.calculators.EMTSinglePoint"
